<<<<<<< HEAD

import logging
=======
>>>>>>> 9ce722ac
import uuid

import sqlalchemy
<<<<<<< HEAD

from listenbrainz import db
from listenbrainz.db.exceptions import DatabaseException
=======
import logging
import time
from listenbrainz import db
from listenbrainz.db.exceptions import DatabaseException
from listenbrainz import config
>>>>>>> 9ce722ac

logger = logging.getLogger(__name__)
logger.setLevel(logging.INFO)


def create(musicbrainz_id):
    """Create a new user.

    Args:
        musicbrainz_id (str): MusicBrainz username of a user.

    Returns:
        ID of newly created user.
    """
    with db.engine.connect() as connection:
        result = connection.execute(sqlalchemy.text("""
            INSERT INTO "user" (musicbrainz_id, auth_token)
                 VALUES (:mb_id, :token)
              RETURNING id
        """), {
            "mb_id": musicbrainz_id,
            "token": str(uuid.uuid4()),
        })
        return result.fetchone()["id"]


def update_token(id):
    """Update a user's token to a new UUID

    Args:
        id (int) - the row id of the user to update
    """
    with db.engine.connect() as connection:
        try:
            connection.execute(sqlalchemy.text("""
                UPDATE "user"
                   SET auth_token = :token
                 WHERE id = :id
            """), {
                "token": str(uuid.uuid4()),
                "id": id
            })
        except DatabaseException as e:
            logger.error(e)
            raise


USER_GET_COLUMNS = ['id', 'created', 'musicbrainz_id', 'auth_token', 'last_login', 'latest_import']


def get(id):
    """Get user with a specified ID.

    Args:
        id (int): ID of a user.

    Returns:
        Dictionary with the following structure:
        {
            "id": <user id>,
            "created": <account creation time>,
            "musicbrainz_id": <MusicBrainz username>,
            "auth_token": <authentication token>,
        }
    """
    with db.engine.connect() as connection:
        result = connection.execute(sqlalchemy.text("""
            SELECT {columns}
              FROM "user"
             WHERE id = :id
        """.format(columns=','.join(USER_GET_COLUMNS))), {"id": id})
        row = result.fetchone()
        return dict(row) if row else None


def get_by_mb_id(musicbrainz_id):
    """Get user with a specified MusicBrainz ID.

    Args:
        musicbrainz_id (str): MusicBrainz username of a user.

    Returns:
        Dictionary with the following structure:
        {
            "id": <user id>,
            "created": <account creation time>,
            "musicbrainz_id": <MusicBrainz username>,
            "auth_token": <authentication token>,
        }
    """
    with db.engine.connect() as connection:
        result = connection.execute(sqlalchemy.text("""
            SELECT {columns}
              FROM "user"
             WHERE LOWER(musicbrainz_id) = LOWER(:mb_id)
        """.format(columns=','.join(USER_GET_COLUMNS))), {"mb_id": musicbrainz_id})
        row = result.fetchone()
        return dict(row) if row else None


def get_by_token(token):
    """Get user with a specified authentication token.

    Args:
        token (str): Authentication token associated with user's account.

    Returns:
        Dictionary with the following structure:
        {
            "id": <user id>,
            "created": <account creation time>,
            "musicbrainz_id": <MusicBrainz username>,
        }
    """
    with db.engine.connect() as connection:
        result = connection.execute(sqlalchemy.text("""
            SELECT {columns}
              FROM "user"
             WHERE auth_token = :auth_token
        """.format(columns=','.join(USER_GET_COLUMNS))), {"auth_token": token})
        row = result.fetchone()
        return dict(row) if row else None


def get_user_count():
    """ Get total number of users in database.

    Returns:
        int: user count
    """

    with db.engine.connect() as connection:
        try:
            result = connection.execute(sqlalchemy.text("""
                SELECT count(*) AS user_count
                  FROM "user"
            """))
            row = result.fetchone()
            return row['user_count']
        except DatabaseException as e:
            logger.error(e)
            raise


def get_or_create(musicbrainz_id):
    """Get user with a specified MusicBrainz ID, or create if there's no account.

    Args:
        musicbrainz_id (str): MusicBrainz username of a user.

    Returns:
        Dictionary with the following structure:
        {
            "id": <user id>,
            "created": <account creation time>,
            "musicbrainz_id": <MusicBrainz username>,
            "auth_token": <authentication token>,
        }
    """
    user = get_by_mb_id(musicbrainz_id)
    if not user:
        create(musicbrainz_id)
        user = get_by_mb_id(musicbrainz_id)
    return user


def update_last_login(musicbrainz_id):
    """ Update the value of last_login field for user with specified MusicBrainz ID

    Args:
        musicbrainz_id (str): MusicBrainz username of a user
    """

    with db.engine.connect() as connection:
        try:
            connection.execute(sqlalchemy.text("""
                UPDATE "user"
                   SET last_login = NOW()
                 WHERE musicbrainz_id = :musicbrainz_id
                """), {
                    "musicbrainz_id": musicbrainz_id,
            })
        except sqlalchemy.exc.ProgrammingError as err:
            logger.error(err)
            raise DatabaseException("Couldn't update last_login: %s" % str(err))


def update_latest_import(musicbrainz_id, ts):
    """ Update the value of latest_import field for user with specified MusicBrainz ID
        If the field already contains a bigger value, no change take place.

    Args:
        musicbrainz_id (str): MusicBrainz username of user
        ts (int): Timestamp value with which to update the database
    """

    user = get_by_mb_id(musicbrainz_id)
    if ts > int(user['latest_import'].strftime('%s')):
        with db.engine.connect() as connection:
            try:
                connection.execute(sqlalchemy.text("""
                    UPDATE "user"
                       SET latest_import = to_timestamp(:ts)
                     WHERE musicbrainz_id = :musicbrainz_id
                    """), {
                        'ts': ts,
                        'musicbrainz_id': musicbrainz_id
                    })
            except sqlalchemy.exc.ProgrammingError as e:
                logger.error(e)
                raise DatabaseException


def get_recently_logged_in_users():
    """Returns a list of users who have logged-in in the
    last config.STATS_CALCULATION_LOGIN_TIME days
    """
    with db.engine.connect() as connection:
        result = connection.execute(sqlalchemy.text("""
                SELECT {columns}
                  FROM "user"
                 WHERE last_login >= NOW() - INTERVAL ':x days'
                """.format(columns=','.join(USER_GET_COLUMNS))), {
                    'x': config.STATS_CALCULATION_LOGIN_TIME
                })
        return [dict(row) for row in result]<|MERGE_RESOLUTION|>--- conflicted
+++ resolved
@@ -1,22 +1,13 @@
-<<<<<<< HEAD
 
 import logging
-=======
->>>>>>> 9ce722ac
+
 import uuid
 
 import sqlalchemy
-<<<<<<< HEAD
 
 from listenbrainz import db
 from listenbrainz.db.exceptions import DatabaseException
-=======
-import logging
-import time
-from listenbrainz import db
-from listenbrainz.db.exceptions import DatabaseException
-from listenbrainz import config
->>>>>>> 9ce722ac
+
 
 logger = logging.getLogger(__name__)
 logger.setLevel(logging.INFO)
