{% extends 'base.html' %}

<<<<<<< HEAD
{% if error_msg %}
  {% block content %}
    <div>
      <h2>Error</h2>
      <p>{{ error_msg }}</p>
    </div>
  {% endblock %}
{% else %}
  {% block content %}
    <div id="react-container">
    </div>
  {% endblock %}
{% endif %}
=======
{% block content %}
  {% if error_msg %}
      <div>
        <h2>Error</h2>
        <p>{{ error }}</p>
      </div>
  {% else %}
      <div id="react-container">
      </div>
  {% endif %}
{% endblock %}
>>>>>>> daf32661

{% block scripts %}
  {{ super() }}
  <script src="{{ get_static_path('commons.js') }}" type="text/javascript"></script>
  <script id="react-props" type="application/json">{{ props|safe }}</script>

  {% if spotify_data %}
  {# We want to load the latest version of the SDK instead of requiring manual update #}
  <script src="https://sdk.scdn.co/spotify-player.js"></script>
  {% endif %}
{% endblock %}<|MERGE_RESOLUTION|>--- conflicted
+++ resolved
@@ -1,32 +1,16 @@
 {% extends 'base.html' %}
 
-<<<<<<< HEAD
-{% if error_msg %}
-  {% block content %}
-    <div>
-      <h2>Error</h2>
-      <p>{{ error_msg }}</p>
-    </div>
-  {% endblock %}
-{% else %}
-  {% block content %}
-    <div id="react-container">
-    </div>
-  {% endblock %}
-{% endif %}
-=======
 {% block content %}
   {% if error_msg %}
       <div>
         <h2>Error</h2>
-        <p>{{ error }}</p>
+        <p>{{ error_msg }}</p>
       </div>
   {% else %}
       <div id="react-container">
       </div>
   {% endif %}
 {% endblock %}
->>>>>>> daf32661
 
 {% block scripts %}
   {{ super() }}
