--- conflicted
+++ resolved
@@ -55,8 +55,8 @@
                     "artist_mbids": armbids,
                     "artist_names": arnames,
                 },
-                "artist_name": recordings[mbid]['artists'][0]['name'], 
-                "track_name": recordings[mbid]['name'], 
+                "artist_name": recordings[mbid]['artists'][0]['name'],
+                "track_name": recordings[mbid]['name'],
             }
         })
 
@@ -124,8 +124,8 @@
                     "artist_names": arnames,
                     "distance": dist[1],
                 },
-                "artist_name": recordings[mbid]['artists'][0]['name'], 
-                "track_name": recordings[mbid]['name'], 
+                "artist_name": recordings[mbid]['artists'][0]['name'],
+                "track_name": recordings[mbid]['name'],
             }
         })
 
@@ -141,15 +141,9 @@
     
     metric = request.args.get("metric", "mfccs")
     if mbid0 and not mbid1:
-<<<<<<< HEAD
         mode = "similarity"
     else:
         mode = "odyssey"
-=======
-        debug = True
-    else:
-        debug = False
->>>>>>> f096935f
     user_data = {
         "id": current_user.id,
         "name": current_user.musicbrainz_id,
