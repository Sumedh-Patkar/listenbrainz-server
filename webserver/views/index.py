--- conflicted
+++ resolved
@@ -57,11 +57,6 @@
 def current_status():
 
     load = "%.2f %.2f %.2f" % os.getloadavg()
-<<<<<<< HEAD
-    listens = _redis.redis.llen("listens")
-    listens_pending = _redis.redis.llen("listens_pending")
-    return render_template("index/current-status.html", load=load, listens=listens, listens_pending=listens_pending)
-=======
 
     stats = []
     pubsub = RedisPubSubPublisher(_redis.redis, "ilisten")
@@ -71,5 +66,4 @@
     stats_dict = pubsub.get_stats()
     stats.append({ 'data' : stats_dict, 'desc' : "Unique listens" })
 
-    return render_template("index/current-status.html", load=load, stats = stats)
->>>>>>> 5f3a4ccd
+    return render_template("index/current-status.html", load=load, stats = stats)