--- conflicted
+++ resolved
@@ -11,20 +11,10 @@
         Now you can export your listens to a file. 
         Just click on the download and let ListenBrainz do the hard work of figuring out what to do.
     </p>
-<<<<<<< HEAD
-    <h3>
-      <strong> Export </strong>
-    </h3>
-    <p>
-      <a href="{{ url_for("user.export_data") }}?type=json" style="color: white;">
-        <span class="btn btn-warning btn-lg" style="width: 400px"> Download  </span>
-      </a>
-=======
     <p>
       <form action="{{url_for("user.export_data")}}" method='POST'>
         <button class="btn btn-warning btn-lg" type="submit">Download</button>
       </form>
->>>>>>> ef5fbdcd
     </p>
   {% endif %}
 {% endblock %}