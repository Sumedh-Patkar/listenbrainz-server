--- conflicted
+++ resolved
@@ -45,15 +45,9 @@
     for(i = 0; i < listens.length; i++)
     {
         var s = new Date(listens[i]['listened_at'] * 1000).toISOString();
-<<<<<<< HEAD
         $('#listens').append("<tr><td>" + listens[i]['track_metadata']['artist_name'] + "</td>"
                              + "<td>" + listens[i]['track_metadata']['track_name'] + "</td>" 
                              + '<td><abbr class="timeago" title="' + s + '"></abbr></td></tr>') 
-=======
-        $('#listens').append("<tr><td>" + listens[i]['track_metadata']['track_name'] + "</td>"
-                             + "<td>" + listens[i]['track_metadata']['artist_name'] + "</td>"
-                             + '<td><abbr class="timeago" title="' + s + '"></abbr></td></tr>')
->>>>>>> 20cb9682
     }
     jQuery("abbr.timeago").timeago();
 }
