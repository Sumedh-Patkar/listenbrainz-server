class SparkException(Exception):
    def __init__(self, message):
        self.message = message

    def __str__(self):
        return self.message

<<<<<<< HEAD
class DataFrameNotAppendedException(SparkException):
    """ Failed to append a dataframe to existing dataframe in HDFS or
        failed to write a new dataframe to HDFS.
    """
    def __init__(self, message, schema):
        self.error_msg = 'DataFrame with following schema not appended: \n{}\n{}'.format(schema, message)
        super(DataFrameNotAppendedException, self).__init__(self.error_msg)

class DataFrameNotCreatedException(SparkException):
    """ Failed to create a new dataframe.
    """
    def __init__(self, message, row):
        self.error_msg = 'Cannot create dataframe for following row object: \n{}\n{}'.format(row, message)
        super(DataFrameNotCreatedException, self).__init__(self.error_msg)
=======
class HDFSException(Exception):
    def __init__(self, message):
        self.message = message

    def __str__(self):
        return self.message
>>>>>>> 2cc1df3e

class FileNotFetchedException(SparkException):
    """ Failed to fetch a file from secondary storage.
    """
    def __init__(self, message, file_path):
        self.error_msg = 'File could not be fetched from {}\n{}'.format(file_path, message)
        super(FileNotFetchedException, self).__init__(self.error_msg)

class FileNotSavedException(SparkException):
    """ Failed to save a file to secondary storage.
    """
    def __init__(self, message, file_path):
        self.error_msg = 'File could not be saved to {}\n{}'.format(file_path, message)
        super(FileNotSavedException, self).__init__(self.error_msg)

class HDFSDirectoryNotDeletedException(HDFSException):
    """ Failed to delete an HDFS directory.
    """
    def __init__(self, message, file_path):
        self.error_msg = 'Directory with the following path could not be deleted: {}\n{}'.format(file_path, message)
        super(HDFSDirectoryNotDeletedException, self).__init__(self.error_msg)

class PathNotFoundException(SparkException):
    """ Failed to find a given path in secondary storage.
    """
    def __init__(self, message, path):
        self.error_msg = 'Path not found: {}\n{}'.format(path, message)
        super(PathNotFoundException, self).__init__(self.error_msg)

class SQLException(SparkException):
    """ Failed to execute an SQL query
    """
    pass

class SparkSessionNotInitializedException(SparkException):
    """ Failed to initialze Spark session.
    """
    def __init__(self, message, app_name):
        self.error_msg = 'Session {} not initialized\n{}'.format(app_name, message)
        super(SparkSessionNotInitializedException, self).__init__(self.error_msg)

class ViewNotRegisteredException(SparkException):
    """ Failed to register dataframe.
    """
    def __init__(self, message, table_name):
        self.error_msg = 'Dataframe not registered {}\n{}'.format(table_name, message)
        super(ViewNotRegisteredException, self).__init__(self.error_msg)


<|MERGE_RESOLUTION|>--- conflicted
+++ resolved
@@ -4,8 +4,7 @@
 
     def __str__(self):
         return self.message
-
-<<<<<<< HEAD
+      
 class DataFrameNotAppendedException(SparkException):
     """ Failed to append a dataframe to existing dataframe in HDFS or
         failed to write a new dataframe to HDFS.
@@ -20,14 +19,13 @@
     def __init__(self, message, row):
         self.error_msg = 'Cannot create dataframe for following row object: \n{}\n{}'.format(row, message)
         super(DataFrameNotCreatedException, self).__init__(self.error_msg)
-=======
+
 class HDFSException(Exception):
     def __init__(self, message):
         self.message = message
 
     def __str__(self):
         return self.message
->>>>>>> 2cc1df3e
 
 class FileNotFetchedException(SparkException):
     """ Failed to fetch a file from secondary storage.
