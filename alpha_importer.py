--- conflicted
+++ resolved
@@ -9,12 +9,8 @@
 import logging
 from logging.handlers import RotatingFileHandler
 import os
-<<<<<<< HEAD
-import json
-=======
 sys.path.append(os.path.join(os.path.dirname(os.path.realpath(__file__)), "listenstore"))
 from listenstore.listenstore import InfluxListenStore
->>>>>>> b6181909
 
 redis_connection = Redis(host=config.REDIS_HOST, port=config.REDIS_PORT)
 
@@ -98,7 +94,7 @@
             return 1
         else:
             logger.error("Unable to submit bad listen to beta:")
-            logger.error(json.dumps(data, indent=4))
+            logger.error(ujson.dumps(data, indent=4))
             logger.error("Response code from beta: {}".format(r.status_code))
             logger.error(r.text)
             return 0
@@ -154,15 +150,9 @@
     while True:
         if not queue_empty():
             username, token = queue_front()
-<<<<<<< HEAD
-            import_from_alpha(username, token)
-            queue_pop()
-            update_status(username, "DONE")
-=======
             if import_from_alpha(username, token):
                 queue_pop()
                 update_status(username, "DONE")
                 db_connection.reset_listen_count(username)
->>>>>>> b6181909
         else:
             time.sleep(3)